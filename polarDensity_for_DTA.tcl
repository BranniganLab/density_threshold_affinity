--- conflicted
+++ resolved
@@ -156,78 +156,13 @@
     return [expr 1.0*[vecsum $z_list]/([llength $z_list]) ]
 }
 
-<<<<<<< HEAD
-
-
-# Protein_Position
-#
-# Gets the position of the helices of the protein
-# Arguments:
-#   str: a, what the hell is this?
-# Result:
-#   Saves the average xy coordinates of the protein transmembrane helices
-#
-# Issues:
-#    Variable names
-#    Assumptions about protein morphology
-proc Protein_Position {{a ""}} {
-    set chain_names [list "A" "B" "C" "D" "E"]
-=======
-;# Debug helpers#################################################
-proc Shell_Test {shell_count theta_bin_counts } {
-    set theta_bin_total [Sum_list [lindex $theta_bin_counts 1]] 
-    if {$shell_count == $theta_bin_total} {
-        puts "Counting appears to be consistent"
-    } else {
-        puts "Counting appears to be inconsistent.."
-    }
-
-}
-
-proc Sum_Shell_Warning {species Rmin Rmax dr frm sel_num} {
-
-	set total_beads 0 
-	for {set ri $Rmin} { $ri<=${Rmax}} {set ri [expr $ri + $dr]} {
-		set rf [expr $ri + $dr]
-        set rf2 [expr $rf*$rf]
-        set ri2 [expr $ri*$ri]
-		set test_shell [atomselect top "($species) and ((x*x + y*y < $rf2) and  (x*x + y*y > $ri2)) " frame $frm]
-		incr total_beads [$test_shell num]
-	} 
-	
-	puts "[expr abs($sel_num-$total_beads)]"
-}
-
-proc Species_Total_Warning {sel_num shell_count} {
-    if {$shell_count == $sel_num} {
-        puts "Warning: One shell appears to contain all lipids!"
-        puts "Not exceptable! Exiting."
-        exit
-    }
-}
-
-proc Real_vs_Expected {expected bin_counts ri rf} {
-    set scalar [expr 1.0/(3.14159265358979323846*($rf**2-$ri**2))]
-    set test_list [vecscale $bin_counts $scalar]
-    set avg_test_list [expr 1.0*[Sum_list $test_list]/[llength $bin_counts]]
-    set ratio [expr 1.0*$avg_test_list/$expected]
-    if {$ratio < .8} {
-        puts "This shell appears to be depleted\nAvg: $avg_test_list\tExpected: $expected\tRatio: $ratio"
-    } elseif {$ratio > 1.1} {
-        puts "This shell apears to be enriched\nAvg: $avg_test_list\tExpected: $expected\tRatio: $ratio"
-    } else {
-        puts "Shell appearst to be randomly mixed"
-    }
-}
-
-;# Determines a specific lipids leaflet
+
 
 ;#Outputs xy position of helix centers to file for each leaflet; center is calculated using the part of the helix in the given leaflet
 proc Protein_Position {chain_names helix_occupancy_list {a ""} } {
 	;# list for the chain names
     #set chain_names [list "A" "B" "C" "D" "E"]
     ;# finds the center of the membranes
->>>>>>> 4958618a
     set zed [z_mid 0 20]
 	;# calculates the center of mass for subunit alpha helices in both leaflets
     puts "Writing coordinates for [llength $chain_names] chains and [llength $helix_occupancy_list] helices per chain"
@@ -417,17 +352,12 @@
 	    set theta_bin_low [vecadd $theta_bin_low [lindex $theta_bins 1]]
 	    #puts $theta_bin_low
         #TODO MAKE A SWITCH
-<<<<<<< HEAD
-	#output_bins $fupper $ri $rf $dtheta [lindex $theta_bins 0] 
-        #open fupper before the loop starts and close afterwards
-        #output_bins $flower $ri $rf $dtheta [lindex $theta_bins 1] 
-        #same thing     
-=======
+
         output_bins $fupper $ri $rf $dtheta [lindex $theta_bins 0] 
         ;#open fupper before the loop starts and close afterwards
         output_bins $flower $ri $rf $dtheta [lindex $theta_bins 1] 
         ;#same thing     
->>>>>>> 4958618a
+
     }
   return [list ${theta_bin_high} ${theta_bin_low}]
 }
@@ -515,13 +445,8 @@
     foreach indx $indexs resd $resids {
         #loop over lipids in the shell
         set a "($species and index $indx)"
-<<<<<<< HEAD
-        set b "(resid $resd)" ;#and (name PO4 ROH)
-        # change 4
-=======
         set b "(resid $resd and not name W BB SC1 SC2 SC3 SC4)" ;#fragile hack to avoid non lipid beads with the same resid, does not exclude IONS and needs updating ASAP
-        ;# change 4
->>>>>>> 4958618a
+
         set thislipid [atomselect top $a frame $frm]
         set high_low 0 ;#reinitialize
         if {[string length ${species}] == 2} {
@@ -606,19 +531,14 @@
 
 ### polarDensity Funciton ###
 
-<<<<<<< HEAD
-proc polarDensityBin { outfile species Rmin Rmax dr Ntheta} {
-    #if {$species == "CHOL"} { set species "resname CHOL" }
-	#source /u2/home_u2/lms464/github/JPC_Special/common/grace/assign_helices_3RQW_CG_lms.tcl;#assign_helices_2BG9_CG_lms2.tcl
-	source /u2/home_u2/lms464/github/JPC_Special/common/grace/assign_helices_2BG9_CG_lms2.tcl
-=======
+
 proc polarDensityBin { outfile species Rmin Rmax dr Ntheta dt sample_frame protein_chain_list helix_list} {
     global UTILS
     global CENTER_AND_ALIGN
         
     ;#if {$species == "CHOL"} { set species "resname CHOL" }
 	;#source /u2/home_u2/lms464/github/JPC_Special/common/grace/assign_helices_3RQW_CG_lms.tcl;#assign_helices_2BG9_CG_lms2.tcl
->>>>>>> 4958618a
+
     
     #set Rmin 0
     #set Rmax 36
@@ -671,12 +591,7 @@
     #Align "occupancy 1 to 4 and name BB"
 
     
-<<<<<<< HEAD
-	#unset lipsize
-	set sample_frame 100
-=======
 	;#unset lipsize
->>>>>>> 4958618a
 	set delta_frame [expr ($nframes - $sample_frame) / $dt]
 	for {set ri $Rmin} { $ri<=${Rmax}} { set ri [expr $ri + $dr]} {
 		#loop over shells
@@ -701,114 +616,7 @@
         set time_avg_lower [vecscale $theta_bin_low [expr 1.0 / (1.0 * $delta_frame)]]
 		puts ""
         #foreach tbu [lindex $theta_bin_averages 0] tbl [lindex $theta_bin_averages 1] ;#{
-<<<<<<< HEAD
-        output_bins $upp_f $ri $rf $dtheta "$time_avg_upper" 
-        output_bins $low_f $ri $rf $dtheta "$time_avg_lower" 
-        #}
-	}
-	close $low_f
-	close $upp_f
-}
-
-### Debug helpers ###
-# Shell_Test
-#
-# Tests that the sum over theta is the same as the sum over r. (I think - ES)
-# Arguments:
-#   float: the sum over r (?)
-#   list of floats: counts for theta bins
-# Result:
-#   Prints a string indicating whether or not the counts are consistent
-#
-# Issues:
-#    Should use actual error handling
-proc Shell_Test {shell_count theta_bin_counts } {
-    set theta_bin_total [Sum_list [lindex $theta_bin_counts 1]] 
-    if {$shell_count == $theta_bin_total} {
-        puts "Counting appears to be consistent"
-    } else {
-        puts "Counting appears to be inconsistent.."
-    }
-
-}
-
-# Sum_Shell_Test
-#
-# Tests that the sum over theta is the same as the sum over r. (I think - ES)
-# Arguments:
-#   str: lipid species to analyze - seltext
-#   float: Rmin, inner radius of shell
-#   float: Rmax, outer radius of shell
-#   float: dr, distance between Rmin and Rmax
-#   int: frm, the frame to analyze
-#   int: sel_num, the expected number of beads in the shell
-# Result:
-#   Prints the difference between the selection and the sum
-#
-# Issues:
-#    Should use actual error handling
-#    Should be made into a proper test
-proc Sum_Shell_Warning {species Rmin Rmax dr frm sel_num} {
-
-	set total_beads 0 
-	for {set ri $Rmin} { $ri<=${Rmax}} {set ri [expr $ri + $dr]} {
-		set rf [expr $ri + $dr]
-        set rf2 [expr $rf*$rf]
-        set ri2 [expr $ri*$ri]
-		set test_shell [atomselect top "($species) and ((x*x + y*y < $rf2) and  (x*x + y*y > $ri2)) " frame $frm]
-		incr total_beads [$test_shell num]
-	} 
-	
-	puts "[expr abs($sel_num-$total_beads)]"
-}
-
-# Species_Total_Warning
-#
-# Makes sure not all lipids are in one shell
-# Arguments:
-#   int: The number of lipids/beads in the selection
-#   int: The number of lipids/beads in the shell
-# Result:
-#   Prints a warning message if the two ints are the same.
-#
-# Issues:
-#    Should use actual error handling
-#    Should be made into a proper test
-proc Species_Total_Warning {sel_num shell_count} {
-    if {$shell_count == $sel_num} {
-        puts "Warning: One shell appears to contain all lipids!"
-        puts "Not exceptable! Exiting."
-        exit
-    }
-}
-
-# Real_vs_Expected
-#
-# Compares a bin's density with the expected density. Prints a diagnostic string.
-# Arguments:
-#   float: the expected density
-#   float: bin_counts, the counts from the bins of the shell
-#   float: ri, the inner radius of the shell
-#   float: rf, the outer radius of the shell
-# Result:
-#   Prints a diagnostic string indicating if the shell is enriched, depeleted, or randomly mixed
-#
-# Issues:
-#    It's not clear if this is a sanity check (sniff test) or useful data. -ES
-proc Real_vs_Expected {expected bin_counts ri rf} {
-    set scalar [expr 1.0/(3.14159265358979323846*($rf**2-$ri**2))]
-    set test_list [vecscale $bin_counts $scalar]
-    set avg_test_list [expr 1.0*[Sum_list $test_list]/[llength $bin_counts]]
-    set ratio [expr 1.0*$avg_test_list/$expected]
-    if {$ratio < .8} {
-        puts "This shell appears to be depleted\nAvg: $avg_test_list\tExpected: $expected\tRatio: $ratio"
-    } elseif {$ratio > 1.1} {
-        puts "This shell apears to be enriched\nAvg: $avg_test_list\tExpected: $expected\tRatio: $ratio"
-    } else {
-        puts "Shell appears to be randomly mixed"
-    }
-}
-=======
+
         output_bins $upp_f_avg $ri $rf $dtheta "$time_avg_upper" 
         output_bins $low_f_avg $ri $rf $dtheta "$time_avg_lower" 
         ;#}
@@ -818,5 +626,3 @@
 	close $low_f_avg
 	close $upp_f_avg
 }
-            
->>>>>>> 4958618a
