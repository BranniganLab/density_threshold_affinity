# Options for LEAFLET_SORTING_ALGORITHM
# 0 for sorting based on orientation of specified head & tail; 
# 1 for legacy sorting based on orientation of default termini (aka classic local_mid_plane); 
# 2 for sorting based on position relative to origin (tested only with cholesterol so far) 
set LEAFLET_SORTING_ALGORITHM 1; 
<<<<<<< HEAD


=======
>>>>>>> 216dad2a
set CENTER_AND_ALIGN 0
set USE_QWRAP 0
set UTILS "./helpers" 

set dt 1
set leaflet_reassign_t 5; #how frequently to reassign lipids to leaflets
#set start_frame 0 ; #optional
#set end_frame 10  ; #optional 

set backbone_selstr "name BB" ;#selection string used to define the protein backbone
set protein_selstr "name BB SC1 to SC4" ;#selection string used to define the entire protein

set lipids [list "POPG"] ;# list of all species to bin
set headnames [list "PO4"] ; #lists one headgroup atom/bead name per lipid species 
set tailnames [list "C4"] ; #lists one terminal atom/bead name per lipid species 
set lipidbeads_selstrs [list "all"]; #lists one selection string per lipid species; indicates which lipid atom/beads should be counted in the density plot 
set acylchain_selstrs $lipidbeads_selstrs; #list of beads used to determine chain length; same format as lipidbeads_selstrs. Was originally intented to only hold selection strings containing the acyl chain beads.  

set chainlist [list A B C D E] ;#list of chain names for the protein
set helixlist [list 1 2 3 4]; #indices for individual secondary structure elements 
set helix_assignment_script assign_helices_ELIC_general.tcl ;# script that will assigns occupancies in helixlist to different secondary structure elements 
set midplane_selstr "occupancy 1 to 4" ;# selection that includes all transmembrane helices

set Rmax 20. ;##maximum radius of polar density map
set Rmin 0. ;#minimum radius
set dr 5 ;#radial bin width 
set Ntheta 50; #number of angular bins 
<|MERGE_RESOLUTION|>--- conflicted
+++ resolved
@@ -3,17 +3,12 @@
 # 1 for legacy sorting based on orientation of default termini (aka classic local_mid_plane); 
 # 2 for sorting based on position relative to origin (tested only with cholesterol so far) 
 set LEAFLET_SORTING_ALGORITHM 1; 
-<<<<<<< HEAD
-
-
-=======
->>>>>>> 216dad2a
 set CENTER_AND_ALIGN 0
 set USE_QWRAP 0
 set UTILS "./helpers" 
 
 set dt 1
-set leaflet_reassign_t 5; #how frequently to reassign lipids to leaflets
+#set leaflet_reassign_interval 1; #optional
 #set start_frame 0 ; #optional
 #set end_frame 10  ; #optional 
 
