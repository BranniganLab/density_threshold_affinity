--- conflicted
+++ resolved
@@ -196,11 +196,7 @@
     return bulk
 
 
-<<<<<<< HEAD
-def load_replica_counts(root_path, replicas_list, system_name, leaflet_id):
-=======
 def load_replica_counts(root_path, replicas_list, system_name, leaflet_id, avg=False):
->>>>>>> 18525361
     """
     Load the counts from all replicas of a single system. Return them as a list.
 
@@ -214,12 +210,9 @@
         The file stem for your PolarDensityBin outputs.
     leaflet_id : int
         Which leaflet your Site is in. 1=outer and 2=inner.
-<<<<<<< HEAD
-=======
     avg : bool
         If True, load the average density file. If False (default), load the \
         individual frame counts.
->>>>>>> 18525361
 
     Returns
     -------
@@ -236,13 +229,6 @@
     replica_counts_list = []
     leaflet = {1: "upp", 2: "low"}
     for rep in replicas_list:
-<<<<<<< HEAD
-        fname = root_path.joinpath(rep, f"{system_name}.{leaflet[leaflet_id]}.dat")
-        assert fname.is_file(), f"could not find file {fname}"
-        counts, grid_dims, system_info = parse_tcl_dat_file(fname, bulk=False)
-        replica_counts_list.append(counts)
-    return replica_counts_list
-=======
         if avg:
             fname = root_path.joinpath(rep, f"{system_name}.{leaflet[leaflet_id]}.avg.dat")    
         else:
@@ -286,5 +272,4 @@
     if file:
         if not path.is_file():
             raise FileNotFoundError(f"The specified file '{path}' is not recognized as a file. Please ensure the path is correct.")
-    return path
->>>>>>> 18525361
+    return path