# -*- coding: utf-8 -*-
"""
Author:js2746

This is a pytest file for regression testing DTA.
"""

import pytest
from pathlib import Path

<<<<<<< HEAD
=======
from DTA.utils import load_inclusion_coordinates
from DTA.density import parse_tcl_dat_file, aggregate_density_enrichment_scores, load_replica_counts, valid_Dimensions
from DTA.plotting import make_density_enrichment_heatmap, make_custom_colormap, plot_histogram, outline_site, plot_titration_curve
>>>>>>> 2dc572e2
from DTA.Site import Site
from DTA.SymmetricSite import SymmetricSite
from DTA.SiteAcrossReplicas import SiteAcrossReplicas
from DTA.density import parse_tcl_dat_file, aggregate_density_enrichment_scores, load_replica_counts


def analyze_sample_outputs():
<<<<<<< HEAD
    # Make a SiteAcrossReplicas from sample outputs.
    root_path = Path("./test_files/sample_tcl_outputs/PC_CL").resolve()
    bulk_system_root_path = root_path.joinpath("../PC_CL_bulk").resolve()
    system_name = "CL"
    replicas = ["rep1", "rep2"]

=======
    colormap = make_custom_colormap()
    root_path = Path("./test_files/sample_tcl_outputs/PC_CL").resolve() # The directory containing your replica subdirectories
    DPPC_root_path = root_path.joinpath("../DPPC").resolve() # The directory containing the outputs of PolarDensityBin from your DPPC + protein simulation
    DPPC_bulk_root_path = root_path.joinpath("../DPPC_bulk/").resolve() # The directory that will contain the outputs of do_get_counts.tcl from your DPPC bulk simulation
    bulk_system_root_path = root_path.joinpath("../PC_CL_bulk").resolve() # The directory that will contain the outputs of do_get_counts.tcl from your bulk simulation
    system_name = "CL" # The filestem that PolarDensityBin used.
    replicas = ["rep1", "rep2"] # names of replica subdirectories, located in the "root_path" directory
    helix_definitions = root_path.joinpath(replicas[0]) #where are the coordinates for the transmembrane helices?
    max_enrichment = 5 # how high do you want your heat map to go?
    
    helices = load_inclusion_coordinates(helix_definitions)
>>>>>>> 2dc572e2
    avg_enrichments = []
    for leaf in ["upp", "low"]:
        rep_list = []
        for rep in replicas:
            rep_path = root_path.joinpath(rep, f"{system_name}.{leaf}.avg.dat")
            rep_list.append(rep_path)
        avg_enrichment_over_reps, grid_dims = aggregate_density_enrichment_scores(rep_list)
        avg_enrichments.append(avg_enrichment_over_reps)

    site1 = Site(name="inner M1-M4", leaflet_id=2, temperature=320)
    site1.bin_coords = [(5, 13), (5, 14), (5, 15), (5, 16), (5, 17), (5, 18), (5, 19), (5, 20), (5, 21), (5, 22), (5, 23), (6, 18), (6, 19), (6, 20), (6, 21), (6, 22), (6, 23)]
    symm_site1 = SymmetricSite(symmetry=5, base_site=site1, Ntheta=grid_dims.Ntheta)
    replica_counts_list = load_replica_counts(root_path, replicas, system_name, site1.leaflet_id)
    symm_site_across_replicas_1 = SiteAcrossReplicas(replica_counts_list, base_site=symm_site1)

    bulk_counts_path = bulk_system_root_path.joinpath(f"{system_name}_counts_96.out")
    bulk_counts_list, _, _ = parse_tcl_dat_file(bulk_counts_path, bulk=True)
    symm_site_across_replicas_1.update_counts_histogram(bulk=True, counts_data=bulk_counts_list)

    return symm_site_across_replicas_1


def test_if_delta_G_matches():
    site = analyze_sample_outputs()
    assert round(site.dG, 2) == -1.45, "Delta G value no longer matches!"
    assert round(site.dG_std, 2) == 0.05, "Standard deviation no longer matches!"


@pytest.mark.xfail(strict=True)
def test_if_fail_appropriately():
    site = analyze_sample_outputs()
    assert site.dG == 0<|MERGE_RESOLUTION|>--- conflicted
+++ resolved
@@ -7,13 +7,6 @@
 
 import pytest
 from pathlib import Path
-
-<<<<<<< HEAD
-=======
-from DTA.utils import load_inclusion_coordinates
-from DTA.density import parse_tcl_dat_file, aggregate_density_enrichment_scores, load_replica_counts, valid_Dimensions
-from DTA.plotting import make_density_enrichment_heatmap, make_custom_colormap, plot_histogram, outline_site, plot_titration_curve
->>>>>>> 2dc572e2
 from DTA.Site import Site
 from DTA.SymmetricSite import SymmetricSite
 from DTA.SiteAcrossReplicas import SiteAcrossReplicas
@@ -21,26 +14,12 @@
 
 
 def analyze_sample_outputs():
-<<<<<<< HEAD
     # Make a SiteAcrossReplicas from sample outputs.
     root_path = Path("./test_files/sample_tcl_outputs/PC_CL").resolve()
     bulk_system_root_path = root_path.joinpath("../PC_CL_bulk").resolve()
     system_name = "CL"
     replicas = ["rep1", "rep2"]
 
-=======
-    colormap = make_custom_colormap()
-    root_path = Path("./test_files/sample_tcl_outputs/PC_CL").resolve() # The directory containing your replica subdirectories
-    DPPC_root_path = root_path.joinpath("../DPPC").resolve() # The directory containing the outputs of PolarDensityBin from your DPPC + protein simulation
-    DPPC_bulk_root_path = root_path.joinpath("../DPPC_bulk/").resolve() # The directory that will contain the outputs of do_get_counts.tcl from your DPPC bulk simulation
-    bulk_system_root_path = root_path.joinpath("../PC_CL_bulk").resolve() # The directory that will contain the outputs of do_get_counts.tcl from your bulk simulation
-    system_name = "CL" # The filestem that PolarDensityBin used.
-    replicas = ["rep1", "rep2"] # names of replica subdirectories, located in the "root_path" directory
-    helix_definitions = root_path.joinpath(replicas[0]) #where are the coordinates for the transmembrane helices?
-    max_enrichment = 5 # how high do you want your heat map to go?
-    
-    helices = load_inclusion_coordinates(helix_definitions)
->>>>>>> 2dc572e2
     avg_enrichments = []
     for leaf in ["upp", "low"]:
         rep_list = []
